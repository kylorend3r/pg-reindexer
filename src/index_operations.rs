--- conflicted
+++ resolved
@@ -373,15 +373,6 @@
             );
         }
         Err(e) => {
-<<<<<<< HEAD
-            logger.log(
-                logging::LogLevel::Error,
-                &format!(
-                    "Reindex SQL failed for {}.{} after {:?}: {}",
-                    schema_name, index_name, duration, e
-                ),
-            );
-=======
             logger.log_index_failed(&schema_name, &index_name, &format!("SQL execution failed after {:?}: {}", duration, e));
             
             // Save failed reindex record
@@ -400,7 +391,6 @@
             remove_table_from_tracker(&client, &schema_name, &index_name, &shared_tracker, &logger).await?;
             
             return Err(anyhow::anyhow!("Failed to reindex index {}.{}: {}", schema_name, index_name, e));
->>>>>>> 5dd943ce
         }
     }
 
